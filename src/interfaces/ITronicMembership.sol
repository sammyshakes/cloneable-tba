// SPDX-License-Identifier: MIT
pragma solidity ^0.8.23;

interface ITronicMembership {
    /// @dev Struct representing a membership tier.
    /// @param tierId The ID of the tier.
    /// @param duration The duration of the tier in seconds.
    /// @param isOpen Whether the tier is open or closed.
    /// @param tierURI The URI of the tier.
    struct MembershipTier {
        string tierId;
        uint128 duration;
        bool isOpen;
        string tierURI;
    }

    /// @dev Struct representing the membership details of a token.
    /// @param tierIndex The index of the membership tier.
    /// @param timestamp The timestamp of the membership.
    struct MembershipToken {
        uint8 tierIndex;
        uint128 timestamp;
    }

    function initialize(
        uint256 membershipId,
        string memory name_,
        string memory symbol_,
        string memory uri,
        uint256 _maxSupply,
        bool _isElastic,
        uint8 _maxMembershipTiers,
        address tronicAdmin
    ) external;

    function mint(address to, uint8 tierIndex) external returns (uint256 tokenId);

    function createMembershipTier(
        string memory tierId,
        uint128 duration,
        bool isOpen,
        string calldata tierURI
    ) external returns (uint8 tierIndex);
    function createMembershipTiers(MembershipTier[] calldata tiers) external;
    function setMembershipTier(
        uint8 tierIndex,
        string calldata tierId,
        uint128 duration,
        bool isOpen,
        string calldata tierURI
    ) external;
    function getMembershipTierDetails(uint8 tierIndex)
        external
        view
        returns (MembershipTier memory);
    function getMembershipTierId(uint8 tierIndex) external view returns (string memory);
    function setMembershipToken(uint256 tokenId, uint8 tierIndex, uint128 timestamp) external;
    function getMembershipToken(uint256 tokenId) external view returns (MembershipToken memory);
    function getTierIndexByTierId(string memory tierId) external view returns (uint8);
    function MEMBERSHIP_ID() external view returns (uint256);
    function expireMembership(uint256 tokenId) external;
    function renewMembership(uint256 tokenId) external;
<<<<<<< HEAD
=======
    function isValid(uint256 tokenId) external view returns (bool);
>>>>>>> ae75427e
}<|MERGE_RESOLUTION|>--- conflicted
+++ resolved
@@ -60,8 +60,5 @@
     function MEMBERSHIP_ID() external view returns (uint256);
     function expireMembership(uint256 tokenId) external;
     function renewMembership(uint256 tokenId) external;
-<<<<<<< HEAD
-=======
     function isValid(uint256 tokenId) external view returns (bool);
->>>>>>> ae75427e
 }